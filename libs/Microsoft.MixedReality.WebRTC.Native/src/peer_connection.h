--- conflicted
+++ resolved
@@ -102,9 +102,6 @@
     renegotiation_needed_callback_ = std::move(callback);
   }
 
-<<<<<<< HEAD
-  using TrackAddedCallback = Callback<TrackKind>;
-=======
   /// Notify the WebRTC engine that an ICE candidate has been received.
   bool AddIceCandidate(const char* sdp_mid,
                        const int sdp_mline_index,
@@ -146,20 +143,15 @@
   using TrackAddedCallback = Callback<TrackKind>;
 
   /// Register a custom TrackAddedCallback.
->>>>>>> 5cc20af0
   void RegisterTrackAddedCallback(TrackAddedCallback&& callback) noexcept {
     auto lock = std::lock_guard{track_added_callback_mutex_};
     track_added_callback_ = std::move(callback);
   }
 
-<<<<<<< HEAD
-  using TrackRemovedCallback = Callback<TrackKind>;
-=======
   /// Callback fired when a remote track is removed from the peer connection.
   using TrackRemovedCallback = Callback<TrackKind>;
 
   /// Register a custom TrackRemovedCallback.
->>>>>>> 5cc20af0
   void RegisterTrackRemovedCallback(TrackRemovedCallback&& callback) noexcept {
     auto lock = std::lock_guard{track_removed_callback_mutex_};
     track_removed_callback_ = std::move(callback);
